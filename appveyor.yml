--- conflicted
+++ resolved
@@ -28,23 +28,6 @@
       ./configure.py --bootstrap --platform mingw 2>&1\n
       ./ninja all\n
       ./misc/ninja_syntax_test.py 2>&1\n\"@"
-<<<<<<< HEAD
-  -
-    matrix:
-      only:
-        - MSYSTEM: MSVC
-    build_script:
-    - cmd: >-
-        call "C:\Program Files (x86)\Microsoft Visual Studio\2017\Community\VC\Auxiliary\Build\vcvars64.bat"
-
-        python configure.py --bootstrap
-
-        ninja.bootstrap.exe all
-
-        python misc/ninja_syntax_test.py
-
-=======
->>>>>>> 7a8c494d
   - matrix:
       only:
         - image: Ubuntu1804
