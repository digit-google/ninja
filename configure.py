--- conflicted
+++ resolved
@@ -305,7 +305,6 @@
 else:
     n.variable('ar', configure_env.get('AR', 'ar'))
 
-<<<<<<< HEAD
 def search_system_path(file_name):
   """Find a file in the system path."""
   for dir in os.environ['path'].split(';'):
@@ -313,10 +312,8 @@
     if os.path.exists(path):
       return path
 
-=======
 # Note that build settings are separately specified in CMakeLists.txt and
 # these lists should be kept in sync.
->>>>>>> 864f7b5a
 if platform.is_msvc():
     if not search_system_path('cl.exe'):
         raise Exception('cl.exe not found. Run again from the Developer Command Prompt for VS')
