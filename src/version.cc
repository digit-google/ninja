--- conflicted
+++ resolved
@@ -18,11 +18,7 @@
 
 #include "util.h"
 
-<<<<<<< HEAD
-const char* kNinjaVersion = "1.5.3";
-=======
-const char* kNinjaVersion = "1.6.0.git";
->>>>>>> d18eda4c
+const char* kNinjaVersion = "1.6.0";
 
 void ParseVersion(const string& version, int* major, int* minor) {
   size_t end = version.find('.');
